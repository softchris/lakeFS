package catalog

import (
	"errors"
	"fmt"

	"github.com/treeverse/lakefs/db"
)

var (
	ErrFeatureNotSupported           = errors.New("feature not supported")
	ErrOperationNotPermitted         = errors.New("operation not permitted")
	ErrInvalidLockValue              = errors.New("invalid lock value")
	ErrNothingToCommit               = errors.New("nothing to commit")
	ErrNoDifferenceWasFound          = errors.New("no difference was found")
	ErrConflictFound                 = errors.New("conflict found")
	ErrUnsupportedRelation           = errors.New("unsupported relation")
	ErrUnsupportedDelimiter          = errors.New("unsupported delimiter")
	ErrInvalidReference              = errors.New("invalid reference")
	ErrBranchNotFound                = fmt.Errorf("branch %w", db.ErrNotFound)
	ErrCommitNotFound                = fmt.Errorf("commit %w", db.ErrNotFound)
	ErrRepositoryNotFound            = fmt.Errorf("repository %w", db.ErrNotFound)
	ErrMultipartUploadNotFound       = fmt.Errorf("multipart upload %w", db.ErrNotFound)
	ErrEntryNotFound                 = fmt.Errorf("entry %w", db.ErrNotFound)
	ErrByteSliceTypeAssertion        = errors.New("type assertion to []byte failed")
	ErrInvalidMetadataSrcFormat      = errors.New("invalid metadata src format")
	ErrUnexpected                    = errors.New("unexpected error")
	ErrReadEntryTimeout              = errors.New("read entry timeout")
	ErrMissingDiffResultsIDInContext = errors.New("missing diff results id in context")
	ErrInvalidValue                  = errors.New("invalid value")
	ErrNonDirectNotSupported         = errors.New("non direct diff not supported")
<<<<<<< HEAD
	ErrMergeWorkerRollback           = errors.New("merge worker exit because of diff error")
=======
	ErrNonDirectMergeNotSupported    = errors.New("merge suported only between branches that are parent-child or child-parent")
	ErrSameBranchMergeNotSupported   = errors.New("same branch merge not supported")
>>>>>>> 2df0ce3a
)<|MERGE_RESOLUTION|>--- conflicted
+++ resolved
@@ -29,10 +29,7 @@
 	ErrMissingDiffResultsIDInContext = errors.New("missing diff results id in context")
 	ErrInvalidValue                  = errors.New("invalid value")
 	ErrNonDirectNotSupported         = errors.New("non direct diff not supported")
-<<<<<<< HEAD
-	ErrMergeWorkerRollback           = errors.New("merge worker exit because of diff error")
-=======
 	ErrNonDirectMergeNotSupported    = errors.New("merge suported only between branches that are parent-child or child-parent")
 	ErrSameBranchMergeNotSupported   = errors.New("same branch merge not supported")
->>>>>>> 2df0ce3a
+	ErrMergeWorkerRollback           = errors.New("merge worker exit because of diff error")
 )