package pyramid

import (
	"fmt"
	"os"
)

// File is pyramid wrapper for os.file that triggers pyramid hooks for file actions.
type File struct {
<<<<<<< HEAD
	fh       *os.File
	eviction eviction
=======
	fh *os.File
>>>>>>> 0f4617f1

	closed    bool
	persisted bool
	store     func(string) error
}

func (f *File) Read(p []byte) (n int, err error) {
	return f.fh.Read(p)
}

func (f *File) ReadAt(p []byte, off int64) (n int, err error) {
	return f.fh.ReadAt(p, off)
}

func (f *File) Write(p []byte) (n int, err error) {
	return f.fh.Write(p)
}

func (f *File) Stat() (os.FileInfo, error) {
	return f.fh.Stat()
}

func (f *File) Sync() error {
	return f.fh.Sync()
}

func (f *File) Close() error {
	f.closed = true
	return f.fh.Close()
}

var (
	errAlreadyPersisted = fmt.Errorf("file is already persisted")
	errFileNotClosed    = fmt.Errorf("file isn't closed")
)

// Store copies the closed file to all tiers of the pyramid.
func (f *File) Store(filename string) error {
	if err := validateFilename(filename); err != nil {
		return err
	}

	if f.persisted {
		return errAlreadyPersisted
	}
	if !f.closed {
		return errFileNotClosed
	}

	err := f.store(filename)
	if err == nil {
		f.persisted = true
	}
	return err
}<|MERGE_RESOLUTION|>--- conflicted
+++ resolved
@@ -7,12 +7,7 @@
 
 // File is pyramid wrapper for os.file that triggers pyramid hooks for file actions.
 type File struct {
-<<<<<<< HEAD
-	fh       *os.File
-	eviction eviction
-=======
 	fh *os.File
->>>>>>> 0f4617f1
 
 	closed    bool
 	persisted bool
