package loadtest

import (
	"log"
<<<<<<< HEAD
=======
	"math"
>>>>>>> 0e7a31f4
	"net/http/httptest"
	"os"
	"testing"
	"time"

	"github.com/ory/dockertest/v3"
	"github.com/treeverse/lakefs/api"
	"github.com/treeverse/lakefs/auth"
	"github.com/treeverse/lakefs/auth/crypt"
	authmodel "github.com/treeverse/lakefs/auth/model"
	"github.com/treeverse/lakefs/block"
	"github.com/treeverse/lakefs/config"
	"github.com/treeverse/lakefs/db"
	"github.com/treeverse/lakefs/index"
	"github.com/treeverse/lakefs/testutil"
)

var (
	pool        *dockertest.Pool
	databaseUri string
)

func TestMain(m *testing.M) {
	var err error
	var closer func()
	pool, err = dockertest.NewPool("")
	if err != nil {
		log.Fatalf("Could not connect to Docker: %s", err)
	}
	databaseUri, closer = testutil.GetDBInstance(pool)
	code := m.Run()
	closer() // cleanup
	os.Exit(code)
}

type mockCollector struct{}

func (m *mockCollector) Collect(_, _ string) {}

func TestLocalLoad(t *testing.T) {
	if testing.Short() {
		t.Skip("Skipping loadtest tests in short mode")
	}
	mdb, mdbURI := testutil.GetDB(t, databaseUri, config.SchemaMetadata)
	blockAdapter := testutil.GetBlockAdapter(t, &block.NoOpTranslator{})

	meta := index.NewDBIndex(mdb)

	adb, adbURI := testutil.GetDB(t, databaseUri, config.SchemaAuth)
	authService := auth.NewDBAuthService(adb, crypt.NewSecretStore([]byte("some secret")))
	migrator := db.NewDatabaseMigrator().
		AddDB(config.SchemaMetadata, mdbURI).
		AddDB(config.SchemaAuth, adbURI)
	server := api.NewServer(
		meta,
		blockAdapter,
		authService,
		&mockCollector{},
		migrator,
	)
	handler, err := server.Handler()
	if err != nil {
		t.Fatalf("failed to get server handler: %s", err)
	}
	ts := httptest.NewServer(handler)
	defer ts.Close()

	user := &authmodel.User{
		CreatedAt:   time.Now(),
		DisplayName: "admin",
	}
	credentials, err := auth.SetupAdminUser(authService, user)
	testutil.Must(t, err)

	testConfig := Config{
		FreqPerSecond: 6,
		Duration:      10 * time.Second,
		MaxWorkers:    math.MaxInt64,
		KeepRepo:      false,
		Credentials:   *credentials,
		ServerAddress: ts.URL,
	}
	loader := NewLoader(testConfig)
	err = loader.Run()
	if err != nil {
		t.Fatalf("Got error on test: %s", err)
	}
}<|MERGE_RESOLUTION|>--- conflicted
+++ resolved
@@ -2,10 +2,7 @@
 
 import (
 	"log"
-<<<<<<< HEAD
-=======
 	"math"
->>>>>>> 0e7a31f4
 	"net/http/httptest"
 	"os"
 	"testing"
